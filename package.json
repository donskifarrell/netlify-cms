{
  "name": "netlify-react-cms",
  "version": "0.0.1",
  "description": "Netlify CMS lets content editors work on structured content stored in git",
  "main": "index.js",
  "scripts": {
    "start": "webpack-dev-server --config webpack.config.js",
    "test": "NODE_ENV=test mocha --recursive --compilers js:babel-register --require ./test/setup.js",
    "test:watch": "npm test -- --watch",
    "build": "webpack --config webpack.config.js",
    "storybook": "start-storybook -p 9001",
    "storybook-build": "build-storybook -o dist",
    "lint": "eslint .",
    "lint:fix": "npm run lint -- --fix",
    "lint:staged": "lint-staged"
  },
  "lint-staged": {
    "*.@(js|jsx)": [
      "eslint --fix",
      "git add"
    ]
  },
  "pre-commit": "lint:staged",
  "keywords": [
    "netlify",
    "cms"
  ],
  "author": "Netlify",
  "license": "MIT",
  "devDependencies": {
    "@kadira/storybook": "^1.36.0",
    "autoprefixer": "^6.3.3",
    "babel-core": "^6.5.1",
    "babel-eslint": "^6.1.2",
    "babel-loader": "^6.2.2",
    "babel-plugin-lodash": "^3.2.0",
    "babel-plugin-transform-class-properties": "^6.5.2",
    "babel-plugin-transform-object-assign": "^6.5.0",
    "babel-plugin-transform-object-rest-spread": "^6.5.0",
    "babel-preset-es2015": "^6.5.0",
    "babel-preset-react": "^6.5.0",
    "babel-register": "^6.5.2",
    "babel-runtime": "^6.5.0",
    "css-loader": "^0.23.1",
    "eslint": "^3.5.0",
    "eslint-plugin-react": "^5.1.1",
    "expect": "^1.20.2",
    "exports-loader": "^0.6.3",
<<<<<<< HEAD
=======
    "express": "^4.13.4",
    "extract-text-webpack-plugin": "^1.0.1",
>>>>>>> d7809104
    "file-loader": "^0.8.5",
    "immutable": "^3.7.6",
    "imports-loader": "^0.6.5",
    "js-yaml": "^3.5.3",
    "lint-staged": "^3.0.2",
    "mocha": "^2.4.5",
    "moment": "^2.11.2",
    "normalizr": "^2.0.0",
    "postcss-cssnext": "^2.7.0",
    "postcss-import": "^8.1.2",
    "postcss-loader": "^0.9.1",
    "pre-commit": "^1.1.3",
    "react": "^15.1.0",
    "react-dom": "^15.1.0",
    "react-hot-loader": "^3.0.0-beta.2",
    "react-immutable-proptypes": "^1.6.0",
    "react-lazy-load": "^3.0.3",
    "react-pure-render": "^1.0.2",
    "react-redux": "^4.4.0",
    "react-router": "^2.5.1",
    "react-router-redux": "^4.0.5",
    "redux": "^3.3.1",
    "redux-thunk": "^1.0.3",
    "style-loader": "^0.13.0",
    "url-loader": "^0.5.7",
    "webpack": "^1.13.2",
    "webpack-dev-server": "^1.15.1",
    "webpack-postcss-tools": "^1.1.1",
    "whatwg-fetch": "^1.0.0"
  },
  "dependencies": {
    "bricks.js": "^1.7.0",
    "dateformat": "^1.0.12",
    "fuzzy": "^0.1.1",
    "js-base64": "^2.1.9",
    "json-loader": "^0.5.4",
    "localforage": "^1.4.2",
    "lodash": "^4.13.1",
    "markup-it": "git+https://github.com/cassiozen/markup-it.git",
    "pluralize": "^3.0.0",
    "prismjs": "^1.5.1",
    "react-addons-css-transition-group": "^15.3.1",
    "react-datetime": "^2.6.0",
    "react-dnd": "^2.1.4",
    "react-dnd-html5-backend": "^2.1.2",
    "react-portal": "^2.2.1",
    "selection-position": "^1.0.0",
    "semaphore": "^1.0.5",
    "slate": "^0.13.6"
  }
}<|MERGE_RESOLUTION|>--- conflicted
+++ resolved
@@ -46,11 +46,6 @@
     "eslint-plugin-react": "^5.1.1",
     "expect": "^1.20.2",
     "exports-loader": "^0.6.3",
-<<<<<<< HEAD
-=======
-    "express": "^4.13.4",
-    "extract-text-webpack-plugin": "^1.0.1",
->>>>>>> d7809104
     "file-loader": "^0.8.5",
     "immutable": "^3.7.6",
     "imports-loader": "^0.6.5",
