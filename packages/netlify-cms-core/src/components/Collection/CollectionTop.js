import PropTypes from 'prop-types';
import ImmutablePropTypes from 'react-immutable-proptypes';
import React from 'react';
import styled from '@emotion/styled';
import { translate } from 'react-polyglot';
import { Link } from 'react-router-dom';
<<<<<<< HEAD
import { Icon, components, buttons, shadows, colors } from 'netlify-cms-ui-legacy';
import { VIEW_STYLE_LIST, VIEW_STYLE_GRID } from 'Constants/collectionViews';
=======
import { components, buttons, shadows } from 'netlify-cms-ui-default';
>>>>>>> 99071c14

const CollectionTopContainer = styled.div`
  ${components.cardTop};
  margin-bottom: 22px;
`;

const CollectionTopRow = styled.div`
  display: flex;
  align-items: center;
  justify-content: space-between;
`;

const CollectionTopHeading = styled.h1`
  ${components.cardTopHeading};
`;

const CollectionTopNewButton = styled(Link)`
  ${buttons.button};
  ${shadows.dropDeep};
  ${buttons.default};
  ${buttons.gray};

  padding: 0 30px;
`;

const CollectionTopDescription = styled.p`
  ${components.cardTopDescription};
  margin-bottom: 0;
`;

const getCollectionProps = collection => {
  const collectionLabel = collection.get('label');
  const collectionLabelSingular = collection.get('label_singular');
  const collectionDescription = collection.get('description');

  return {
    collectionLabel,
    collectionLabelSingular,
    collectionDescription,
  };
};

const CollectionTop = ({ collection, newEntryUrl, t }) => {
  const { collectionLabel, collectionLabelSingular, collectionDescription } = getCollectionProps(
    collection,
    t,
  );

  return (
    <CollectionTopContainer>
      <CollectionTopRow>
        <CollectionTopHeading>{collectionLabel}</CollectionTopHeading>
        {newEntryUrl ? (
          <CollectionTopNewButton to={newEntryUrl}>
            {t('collection.collectionTop.newButton', {
              collectionLabel: collectionLabelSingular || collectionLabel,
            })}
          </CollectionTopNewButton>
        ) : null}
      </CollectionTopRow>
      {collectionDescription ? (
        <CollectionTopDescription>{collectionDescription}</CollectionTopDescription>
      ) : null}
    </CollectionTopContainer>
  );
};

CollectionTop.propTypes = {
  collection: ImmutablePropTypes.map.isRequired,
  newEntryUrl: PropTypes.string,
  t: PropTypes.func.isRequired,
};

export default translate()(CollectionTop);<|MERGE_RESOLUTION|>--- conflicted
+++ resolved
@@ -4,12 +4,7 @@
 import styled from '@emotion/styled';
 import { translate } from 'react-polyglot';
 import { Link } from 'react-router-dom';
-<<<<<<< HEAD
-import { Icon, components, buttons, shadows, colors } from 'netlify-cms-ui-legacy';
-import { VIEW_STYLE_LIST, VIEW_STYLE_GRID } from 'Constants/collectionViews';
-=======
-import { components, buttons, shadows } from 'netlify-cms-ui-default';
->>>>>>> 99071c14
+import { components, buttons, shadows } from 'netlify-cms-ui-legacy';
 
 const CollectionTopContainer = styled.div`
   ${components.cardTop};
