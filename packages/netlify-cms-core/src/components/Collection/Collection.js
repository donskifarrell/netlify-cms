import React, { useState, useEffect } from 'react';
import PropTypes from 'prop-types';
import ImmutablePropTypes from 'react-immutable-proptypes';
import styled from '@emotion/styled';
import { connect } from 'react-redux';
<<<<<<< HEAD
import { useUIContext, Menu, MenuItem, ButtonGroup, Button } from 'netlify-cms-ui-default';
=======
import { translate } from 'react-polyglot';
import { lengths } from 'netlify-cms-ui-legacy';
>>>>>>> 5a0da560
import { getNewEntryUrl } from 'Lib/urlHelper';
import CollectionTop from './CollectionTop';
import CollectionSearch from './CollectionSearch';
import EntriesCollection from './Entries/EntriesCollection';
import EntriesSearch from './Entries/EntriesSearch';
import CollectionControls from './CollectionControls';
import { sortByField } from 'Actions/entries';
import { selectSortableFields } from 'Reducers/collections';
import { selectEntriesSort } from 'Reducers/entries';
import { VIEW_STYLE_LIST } from 'Constants/collectionViews';
import { createNewEntry } from 'Actions/collections';

const CollectionContainer = styled.div`
  margin: 1rem;
`;

<<<<<<< HEAD
const CollectionMain = styled.main``;
=======
const CollectionMain = styled.main`
  padding-left: 280px;
`;

class Collection extends React.Component {
  static propTypes = {
    searchTerm: PropTypes.string,
    collectionName: PropTypes.string,
    isSearchResults: PropTypes.bool,
    collection: ImmutablePropTypes.map.isRequired,
    collections: ImmutablePropTypes.orderedMap.isRequired,
    sortableFields: PropTypes.array,
    sort: ImmutablePropTypes.orderedMap,
    onSortClick: PropTypes.func.isRequired,
  };
>>>>>>> 5a0da560

const Collection = ({
  collection,
  collections,
  collectionName,
  isSearchResults,
  searchTerm,
  t,
}) => {
  const [viewStyle, setViewStyle] = useState(VIEW_STYLE_LIST);
  const { setPageTitle, setBreadcrumbs, renderAppBarEnd } = useUIContext();
  const renderEntriesCollection = () => (
    <EntriesCollection collection={collection} viewStyle={viewStyle} />
  );
  const renderEntriesSearch = () => (
    <EntriesSearch collections={collections} searchTerm={searchTerm} />
  );
  const handleChangeViewStyle = newViewStyle =>
    viewStyle !== newViewStyle && setViewStyle(newViewStyle);
  const newEntryUrl = collection.get('create') ? getNewEntryUrl(collectionName) : '';

  useEffect(() => {
    setPageTitle(null);
    setBreadcrumbs([
      {
        label: 'My Website',
        onClick: () => {
          history.push('/');
        },
      },
      { label: collection.get('label') },
    ]);
    renderAppBarEnd(() => (
      <>
        <CollectionSearch t={t} />
        <CollectionsAppBarActions collections={collections} t={t} />
      </>
    ));
  }, [collection]);

  return (
    <CollectionContainer>
      <CollectionMain>
        {isSearchResults ? null : (
          <CollectionTop
            collection={collection}
            collectionLabel={collection.get('label')}
            collectionLabelSingular={collection.get('label_singular')}
            collectionDescription={collection.get('description')}
            newEntryUrl={newEntryUrl}
            viewStyle={viewStyle}
            onChangeViewStyle={handleChangeViewStyle}
          />
        )}
        {isSearchResults ? renderEntriesSearch() : renderEntriesCollection()}
      </CollectionMain>
    </CollectionContainer>
  );
};

<<<<<<< HEAD
Collection.propTypes = {
  searchTerm: PropTypes.string,
  collectionName: PropTypes.string,
  isSearchResults: PropTypes.bool,
  collection: ImmutablePropTypes.map.isRequired,
  collections: ImmutablePropTypes.orderedMap.isRequired,
};
=======
  render() {
    const {
      collection,
      collections,
      collectionName,
      isSearchResults,
      searchTerm,
      sortableFields,
      onSortClick,
      sort,
    } = this.props;
    const newEntryUrl = collection.get('create') ? getNewEntryUrl(collectionName) : '';
    return (
      <CollectionContainer>
        <Sidebar collections={collections} searchTerm={searchTerm} />
        <CollectionMain>
          {isSearchResults ? null : (
            <>
              <CollectionTop collection={collection} newEntryUrl={newEntryUrl} />
              <CollectionControls
                collection={collection}
                viewStyle={this.state.viewStyle}
                onChangeViewStyle={this.handleChangeViewStyle}
                sortableFields={sortableFields}
                onSortClick={onSortClick}
                sort={sort}
              />
            </>
          )}
          {isSearchResults ? this.renderEntriesSearch() : this.renderEntriesCollection()}
        </CollectionMain>
      </CollectionContainer>
    );
  }
}
>>>>>>> 5a0da560

function mapStateToProps(state, ownProps) {
  const { collections } = state;
  const { isSearchResults, match, t } = ownProps;
  const { name, searchTerm } = match.params;
  const collection = name ? collections.get(name) : collections.first();
  const sort = selectEntriesSort(state.entries, collection.get('name'));
  const sortableFields = selectSortableFields(collection, t);

  return {
    collection,
    collections,
    collectionName: name,
    isSearchResults,
    searchTerm,
    sort,
    sortableFields,
  };
}

<<<<<<< HEAD
export const CollectionsAppBarActions = ({ collections, t }) => {
  const createableCollections = collections.filter(collection => collection.get('create')).toList();
  const [createMenuAnchorEl, setCreateMenuAnchorEl] = useState();
  const handleCreatePostClick = collectionName => {
    setCreateMenuAnchorEl(null);
    createNewEntry(collectionName);
  };

  return (
    <>
      {createableCollections.size > 0 && (
        <>
          <ButtonGroup>
            <Button primary onClick={e => setCreateMenuAnchorEl(e.currentTarget)} hasMenu>
              {t('app.header.quickAdd')}
            </Button>
          </ButtonGroup>
          <Menu
            anchorEl={createMenuAnchorEl}
            open={!!createMenuAnchorEl}
            onClose={() => setCreateMenuAnchorEl(null)}
          >
            {createableCollections.map(collection => (
              <MenuItem
                key={collection.get('name')}
                icon={collection.get('icon') || 'edit-3'}
                onClick={() => handleCreatePostClick(collection.get('name'))}
              >
                {collection.get('label_singular') || collection.get('label')}
              </MenuItem>
            ))}
          </Menu>
        </>
      )}
    </>
  );
};

export default connect(mapStateToProps)(Collection);
=======
const mapDispatchToProps = {
  sortByField,
};

const mergeProps = (stateProps, dispatchProps, ownProps) => {
  return {
    ...stateProps,
    ...ownProps,
    onSortClick: (key, direction) =>
      dispatchProps.sortByField(stateProps.collection, key, direction),
  };
};

const ConnectedCollection = connect(mapStateToProps, mapDispatchToProps, mergeProps)(Collection);

export default translate()(ConnectedCollection);
>>>>>>> 5a0da560
<|MERGE_RESOLUTION|>--- conflicted
+++ resolved
@@ -3,19 +3,12 @@
 import ImmutablePropTypes from 'react-immutable-proptypes';
 import styled from '@emotion/styled';
 import { connect } from 'react-redux';
-<<<<<<< HEAD
 import { useUIContext, Menu, MenuItem, ButtonGroup, Button } from 'netlify-cms-ui-default';
-=======
-import { translate } from 'react-polyglot';
-import { lengths } from 'netlify-cms-ui-legacy';
->>>>>>> 5a0da560
 import { getNewEntryUrl } from 'Lib/urlHelper';
 import CollectionTop from './CollectionTop';
 import CollectionSearch from './CollectionSearch';
 import EntriesCollection from './Entries/EntriesCollection';
 import EntriesSearch from './Entries/EntriesSearch';
-import CollectionControls from './CollectionControls';
-import { sortByField } from 'Actions/entries';
 import { selectSortableFields } from 'Reducers/collections';
 import { selectEntriesSort } from 'Reducers/entries';
 import { VIEW_STYLE_LIST } from 'Constants/collectionViews';
@@ -25,25 +18,7 @@
   margin: 1rem;
 `;
 
-<<<<<<< HEAD
 const CollectionMain = styled.main``;
-=======
-const CollectionMain = styled.main`
-  padding-left: 280px;
-`;
-
-class Collection extends React.Component {
-  static propTypes = {
-    searchTerm: PropTypes.string,
-    collectionName: PropTypes.string,
-    isSearchResults: PropTypes.bool,
-    collection: ImmutablePropTypes.map.isRequired,
-    collections: ImmutablePropTypes.orderedMap.isRequired,
-    sortableFields: PropTypes.array,
-    sort: ImmutablePropTypes.orderedMap,
-    onSortClick: PropTypes.func.isRequired,
-  };
->>>>>>> 5a0da560
 
 const Collection = ({
   collection,
@@ -104,7 +79,6 @@
   );
 };
 
-<<<<<<< HEAD
 Collection.propTypes = {
   searchTerm: PropTypes.string,
   collectionName: PropTypes.string,
@@ -112,43 +86,6 @@
   collection: ImmutablePropTypes.map.isRequired,
   collections: ImmutablePropTypes.orderedMap.isRequired,
 };
-=======
-  render() {
-    const {
-      collection,
-      collections,
-      collectionName,
-      isSearchResults,
-      searchTerm,
-      sortableFields,
-      onSortClick,
-      sort,
-    } = this.props;
-    const newEntryUrl = collection.get('create') ? getNewEntryUrl(collectionName) : '';
-    return (
-      <CollectionContainer>
-        <Sidebar collections={collections} searchTerm={searchTerm} />
-        <CollectionMain>
-          {isSearchResults ? null : (
-            <>
-              <CollectionTop collection={collection} newEntryUrl={newEntryUrl} />
-              <CollectionControls
-                collection={collection}
-                viewStyle={this.state.viewStyle}
-                onChangeViewStyle={this.handleChangeViewStyle}
-                sortableFields={sortableFields}
-                onSortClick={onSortClick}
-                sort={sort}
-              />
-            </>
-          )}
-          {isSearchResults ? this.renderEntriesSearch() : this.renderEntriesCollection()}
-        </CollectionMain>
-      </CollectionContainer>
-    );
-  }
-}
->>>>>>> 5a0da560
 
 function mapStateToProps(state, ownProps) {
   const { collections } = state;
@@ -169,7 +106,6 @@
   };
 }
 
-<<<<<<< HEAD
 export const CollectionsAppBarActions = ({ collections, t }) => {
   const createableCollections = collections.filter(collection => collection.get('create')).toList();
   const [createMenuAnchorEl, setCreateMenuAnchorEl] = useState();
@@ -208,22 +144,4 @@
   );
 };
 
-export default connect(mapStateToProps)(Collection);
-=======
-const mapDispatchToProps = {
-  sortByField,
-};
-
-const mergeProps = (stateProps, dispatchProps, ownProps) => {
-  return {
-    ...stateProps,
-    ...ownProps,
-    onSortClick: (key, direction) =>
-      dispatchProps.sortByField(stateProps.collection, key, direction),
-  };
-};
-
-const ConnectedCollection = connect(mapStateToProps, mapDispatchToProps, mergeProps)(Collection);
-
-export default translate()(ConnectedCollection);
->>>>>>> 5a0da560
+export default connect(mapStateToProps)(Collection);